--- conflicted
+++ resolved
@@ -1,5 +1,4 @@
-PSR-16 Meta Document
-====================
+# PSR-16 Meta Document
 
 ## 1. Summary
 
@@ -9,25 +8,13 @@
 on the one given to them by the framework, or another dedicated cache
 library the user picked.
 
-<<<<<<< HEAD
-
 ## 2. Why Bother?
-=======
-2. Why Bother?
---------------
->>>>>>> 01a07e77
 
 PSR-6 solves this problem already, but in a rather formal and verbose way for
 what the most simple use cases need. This simpler approach aims to build a
 standardized layer of simplicity on top of the existing PSR-6 interfaces.
 
-<<<<<<< HEAD
-
 ## 3. Scope
-=======
-3. Scope
---------
->>>>>>> 01a07e77
 
 ### 3.1 Goals
 
@@ -42,26 +29,14 @@
 
 * Solving all possible edge cases, PSR-6 does this well already.
 
-<<<<<<< HEAD
-
 ## 4. Approaches
-=======
-4. Approaches
--------------
->>>>>>> 01a07e77
 
 The approach chosen here is very barebones by design, as it is to be used
 only by the most simple cases. It does not have to be implementable by all
 possible cache backends, nor be usable for all usages. It is merely a layer
 of convenience on top of PSR-6.
 
-<<<<<<< HEAD
-
 ## 5. People
-=======
-5. People
----------
->>>>>>> 01a07e77
 
 ### 5.1 Editor(s)
 
@@ -83,24 +58,12 @@
 
 * Daniel Messenger (@dannym87)
 
-<<<<<<< HEAD
-
 ## 6. Votes
-=======
-6. Votes
---------
->>>>>>> 01a07e77
 
 * **Entrance Vote:**  https://groups.google.com/d/topic/php-fig/vyQTKHS6pJ8/discussion
 * **Acceptance Vote:**  https://groups.google.com/d/msg/php-fig/A8e6GvDRGIk/HQBJGEhbDQAJ
 
-<<<<<<< HEAD
-
 ## 7. Relevant Links
-=======
-7. Relevant Links
------------------
->>>>>>> 01a07e77
 
 * [Survey of existing cache implementations][1], by @dragoonis
 
