# PHP Standard Recommendations

According to the [PSR Workflow Bylaw][workflow] each PSR has a status as it is being worked on. Once a proposal has passed the Entrance Vote it will be listed here as "Draft". Unless a PSR is marked as "Accepted" it is subject to change. Draft can change drastically, but Review will only have minor changes.

As also described in the [PSR Workflow Bylaw][workflow]. The Editor, or editors, of a proposal are the essentially the lead contributors and writers of the PSRs and they are supported by two voting members. Those voting members are the Coordinator who is responsible for managing the review stage and votes; and a second sponsor.

## Index by Status

### Accepted

| Num | Title                          | Editor                         |  Coordinator            | Sponsor          |
|:---:|--------------------------------|--------------------------------|-------------------------|------------------|
| 1   | [Basic Coding Standard][psr1]  | Paul M. Jones                  | _N/A_                   | _N/A_            |
| 2   | [Coding Style Guide][psr2]     | Paul M. Jones                  | _N/A_                   | _N/A_            |
| 3   | [Logger Interface][psr3]       | Jordi Boggiano                 | _N/A_                   | _N/A_            |
| 4   | [Autoloading Standard][psr4]   | Paul M. Jones                  | Phil Sturgeon           | Larry Garfield   |
| 6   | [Caching Interface][psr6]      | Larry Garfield                 | Paul Dragoonis          | Robert Hafner    |
| 7   | [HTTP Message Interface][psr7] | Matthew Weier O'Phinney        | Beau Simensen           | Paul M. Jones    |
| 11  | [Container Interface][psr11]   | Matthieu Napoli, David Négrier | Matthew Weier O'Phinney | Korvin Szanto    |
| 13  | [Hypermedia Links][psr13]      | Larry Garfield                 | Matthew Weier O'Phinney | Marc Alexander   |
| 16  | [Simple Cache][psr16]          | Paul Dragoonis                 | Jordi Boggiano          | Fabien Potencier |

### Draft

| Num | Title                                | Editor(s)                      |
|:---:|--------------------------------------|--------------------------------|
| 15  | [HTTP Middlewares][psr15]            | Woody Gilk                     |
| 18  | [HTTP Factories][psr18]              | Tobias Nylhom                  |

### Abandoned

| Num | Title                                | Editor(s)                      |
|:---:|--------------------------------------|--------------------------------|
| 5   | [PHPDoc Standard][psr5]              | Mike van Riel                  |
| 8   | [Huggable Interface][psr8]           | Larry Garfield                 |
| 9   | [Security Advisories][psr9]          | Michael Hess                   |
| 10  | [Security Reporting Process][psr10]  | Michael Hess                   |
| 12  | [Extended Coding Style Guide][psr12] | Korvin Szanto                  |
| 14  | [Event Manager][psr14]               | Chuck Reeves                   |
| 17  | [HTTP Factories][psr17]              | Woody Gilk                     |

### Deprecated

| Num | Title                          | Editor                  |
|:---:|--------------------------------|-------------------------|
| 0   | [Autoloading Standard][psr0]   | Matthew Weier O'Phinney |

## Numerical Index

| Status | Num | Title                                | Editor(s)                      |
|--------|:---:|--------------------------------------|--------------------------------|
| X      | 0   | [Autoloading Standard][psr0]         | Matthew Weier O'Phinney        |
| A      | 1   | [Basic Coding Standard][psr1]        | Paul M. Jones                  |
| A      | 2   | [Coding Style Guide][psr2]           | Paul M. Jones                  |
| A      | 3   | [Logger Interface][psr3]             | Jordi Boggiano                 |
| A      | 4   | [Autoloading Standard][psr4]         | Paul M. Jones                  |
| B      | 5   | [PHPDoc Standard][psr5]              | Mike van Riel                  |
| A      | 6   | [Caching Interface][psr6]            | Larry Garfield                 |
| A      | 7   | [HTTP Message Interface][psr7]       | Matthew Weier O'Phinney        |
| B      | 8   | [Huggable Interface][psr8]           | Larry Garfield                 |
| B      | 9   | [Security Advisories][psr9]          | Michael Hess                   |
| B      | 10  | [Security Reporting Process][psr10]  | Michael Hess                   |
| A      | 11  | [Container Interface][psr11]         | Matthieu Napoli, David Négrier |
| B      | 12  | [Extended Coding Style Guide][psr12] | Korvin Szanto                  |
| A      | 13  | [Hypermedia Links][psr13]            | Larry Garfield                 |
| B      | 14  | [Event Manager][psr14]               | Chuck Reeves                   |
| D      | 15  | [HTTP Middlewares][psr15]            | Woody Gilk                     |
| A      | 16  | [Simple Cache][psr16]                | Paul Dragoonis                 |
| B      | 17  | [HTTP Factories][psr17]              | Woody Gilk                     |
| D      | 18  | [HTTP Client][psr18]                 | Tobias Nyholm                  |

<<<<<<< HEAD
**Legend:** A = Accepted | D = Draft | R = Review | X = Deprecated
=======
_**Legend:** A = Accepted | D = Draft | R = Review | X = Deprecated_ | B = Abandoned
>>>>>>> 5d054a88

[workflow]: http://www.php-fig.org/bylaws/psr-workflow/
[psr0]: /psr/psr-0/
[psr1]: /psr/psr-1/
[psr2]: /psr/psr-2/
[psr3]: /psr/psr-3/
[psr4]: /psr/psr-4/
[psr5]: https://github.com/phpDocumentor/fig-standards/tree/master/proposed
[psr6]: /psr/psr-6/
[psr7]: /psr/psr-7/
[psr8]: https://github.com/php-fig/fig-standards/blob/master/proposed/psr-8-hug
[psr9]: https://github.com/php-fig/fig-standards/blob/master/proposed/security-disclosure-publication.md
[psr10]: https://github.com/php-fig/fig-standards/blob/master/proposed/security-reporting-process.md
[psr11]: /psr/psr-11/
[psr12]: https://github.com/php-fig/fig-standards/blob/master/proposed/extended-coding-style-guide.md
[psr13]: /psr/psr-13/
[psr14]: https://github.com/php-fig/fig-standards/blob/master/proposed/event-manager.md
[psr15]: https://github.com/php-fig/fig-standards/blob/master/proposed/http-middleware
[psr16]: /psr/psr-16/
[psr17]: https://github.com/php-fig/fig-standards/tree/master/proposed/http-factory
[psr18]: https://github.com/php-fig/fig-standards/tree/master/proposed/http-client<|MERGE_RESOLUTION|>--- conflicted
+++ resolved
@@ -69,11 +69,7 @@
 | B      | 17  | [HTTP Factories][psr17]              | Woody Gilk                     |
 | D      | 18  | [HTTP Client][psr18]                 | Tobias Nyholm                  |
 
-<<<<<<< HEAD
-**Legend:** A = Accepted | D = Draft | R = Review | X = Deprecated
-=======
-_**Legend:** A = Accepted | D = Draft | R = Review | X = Deprecated_ | B = Abandoned
->>>>>>> 5d054a88
+**Legend:** A = Accepted | D = Draft | R = Review | X = Deprecated | B = Abandoned
 
 [workflow]: http://www.php-fig.org/bylaws/psr-workflow/
 [psr0]: /psr/psr-0/
