# Container Meta Document

## 1. Introduction

This document describes the process and discussions that led to the Container PSR.
Its goal is to explain the reasons behind each decision.

## 2. Why bother?

There are dozens of dependency injection containers out there, and these
DI containers have very different ways to store entries.

- Some are based on callbacks (Pimple, Laravel, ...)
- Others are based on configuration (Symfony, ZF, ...), with various formats
  (PHP arrays, YAML files, XML files...)
- Some can leverage factories...
- Some have a PHP API to build entries (PHP-DI, ZF, Symfony, Mouf...)
- Some can do auto-wiring (Laravel, PHP-DI, ...)
- Others can wire entries based on annotations (PHP-DI, JMS Bundle...)
- Some have a graphical user interface (Mouf...)
- Some can compile configuration files to PHP classes (Symfony, ZF...)
- Some can do aliasing...
- Some can use proxies to provide lazy loading of dependencies...

So when you look at the big picture, there is a very large number of ways in
which the DI problem can be tackled, and therefore a big number of different
implementations. However, all the DI containers out there are answering the
same need: they offer a way for the application to retrieve a set of
configured objects (usually services).

By standardizing the way entries are fetched from a container, frameworks and
libraries using the Container PSR could work with any compatible container.
That would allow end users to choose their own container based on their own preferences.

Also, some frameworks rely on very specific features offered only by their
own container. For these use cases, the Container PSR offers to implement the
"delegate lookup" feature that allows one container to fetch entries into
another container, therefore allowing 2 containers (or more) to run side-by-side.

## 3. Scope
### 3.1. Goals

The goal set by the Container PSR is to standardize how frameworks and libraries make use of a
container to obtain objects and parameters.

It is important to distinguish the two usages of a container:

- configuring entries
- fetching entries

Most of the time, those two sides are not used by the same party.
While it is often end users who tend to configure entries, it is generally the framework that fetches
entries to build the application.

This is why this interface focuses only on how entries can be fetched from a container.

### 3.2. Non-goals

How entries are set in the container and how they are configured is out of the
scope of this PSR. This is what makes a container implementation unique. Some
containers have no configuration at all (they rely on autowiring), others rely
on PHP code defined via callback, others on configuration files... This standard
only focuses on how entries are fetched.

Also, naming conventions used for entries are not part of the scope of this
PSR. Indeed, when you look at naming conventions, there are 2 strategies:

- the identifier is the class name, or an interface name (used mostly
  by frameworks with an autowiring capability)
- the identifier is a common name (closer to a variable name), which is
  mostly used by frameworks relying on configuration.

Both strategies have their strengths and weaknesses. The goal of this PSR
is not to choose one convention over the other. Instead, the user can simply
use aliasing to bridge the gap between 2 containers with different naming strategies.

## 4. Recommended usage: Container PSR and the Service Locator

The PSR states that:

> "users SHOULD NOT pass a container into an object, so the object
> can retrieve *its own dependencies*. Users doing so are using the container as a Service Locator.
> Service Locator usage is generally discouraged."

```php
// This is not OK, you are using the container as a service locator
class BadExample
{
    public function __construct(ContainerInterface $container)
    {
        $this->db = $container->get('db');
    }
}

// Instead, please consider injecting directly the dependencies
class GoodExample
{
    public function __construct($db)
    {
        $this->db = $db;
    }
}
// You can then use the container to inject the $db object into your $goodExample object.
```

In the `BadExample` you should not inject the container because:

- it makes the code **less interoperable**: by injecting the container, you have
  to use a container compatible with the Container PSR. With the other
  option, your code can work with ANY container.
- you are forcing the developer into naming its entry "db". This naming could
  conflict with another package that has the same expectations for another service.
- it is harder to test.
- it is not directly clear from your code that the `BadExample` class will need
  the "db" service. Dependencies are hidden.

Very often, the `ContainerInterface` will be used by other packages. As a end-user
PHP developer using a framework, it is unlikely you will ever need to use containers
or type-hint on the `ContainerInterface` directly.

Whether using the Container PSR into your code is considered a good practice or not boils down to
knowing if the objects you are retrieving are **dependencies** of the object referencing
the container or not. Here are a few more examples:

```php
class RouterExample
{
    // ...

    public function __construct(ContainerInterface $container)
    {
        $this->container = $container;
    }

    public function getRoute($request)
    {
        $controllerName = $this->getContainerEntry($request->getUrl());
        // This is OK, the router is finding the matching controller entry, the controller is
        // not a dependency of the router
        $controller = $this->container->get($controllerName);
        // ...
    }
}
```

In this example, the router is transforming the URL into a controller entry name,
then fetches the controller from the container. A controller is not really a
dependency of the router. As a rule of thumb, if your object is *computing*
the entry name among a list of entries that can vary, your use case is certainly legitimate.

As an exception, factory objects whose only purpose is to create and return new instances may use
the service locator pattern. The factory must then implement an interface so that it can itself
be replaced by another factory using the same interface.

```php
// ok: a factory interface + implementation to create an object
interface FactoryInterface
{
    public function newInstance();
}

class ExampleFactory implements FactoryInterface
{
    protected $container;
    
    public function __construct(ContainerInterface $container)
    {
        $this->container = $container;
    }

    public function newInstance()
    {
        return new Example($this->container->get('db'));
    }
}
```

## 5. History

Before submitting the Container PSR to the PHP-FIG, the `ContainerInterface` was
first proposed in a project named [container-interop](https://github.com/container-interop/container-interop/).
The goal of the project was to provide a test-bed for implementing the `ContainerInterface`,
and to pave the way for the Container PSR.

In the rest of this meta document, you will see frequent references to
`container-interop.`

## 6. Interface name

The interface name is the same as the one discussed for `container-interop`
(only the namespace is changed to match the other PSRs).
It has been thoroughly discussed on `container-interop` [[1]](#link_naming_discussion) and was decided by a vote [[2]](#link_naming_vote).

The list of options considered with their respective votes are:

- `ContainerInterface`: +8
- `ProviderInterface`: +2
- `LocatorInterface`: 0
- `ReadableContainerInterface`: -5
- `ServiceLocatorInterface`: -6
- `ObjectFactory`: -6
- `ObjectStore`: -8
- `ConsumerInterface`: -9

## 7. Interface methods

The choice of which methods the interface would contain was made after a statistical analysis of existing containers. [[3]](#link_statistical_analysis).

The summary of the analysis showed that:

- all containers offer a method to get an entry by its id
- a large majority name such method `get()`
- for all containers, the `get()` method has 1 mandatory parameter of type string
- some containers have an optional additional argument for `get()`, but it doesn't have the same purpose between containers
- a large majority of the containers offer a method to test if it can return an entry by its id
- a majority name such method `has()`
- for all containers offering `has()`, the method has exactly 1 parameter of type string
- a large majority of the containers throw an exception rather than returning null when an entry is not found in `get()`
- a large majority of the containers don't implement `ArrayAccess`

The question of whether to include methods to define entries has been discussed at the very start of the container-interop project [[1]](#link_naming_discussion).
It has been judged that such methods do not belong in the interface described here because it is out of its scope
(see the "Goal" section).

As a result, the `ContainerInterface` contains two methods:

- `get()`, returning anything, with one mandatory string parameter. Should throw an exception if the entry is not found.
- `has()`, returning a boolean, with one mandatory string parameter.

### 7.1. Number of parameters in `get()` method

While `ContainerInterface` only defines one mandatory parameter in `get()`, it is not incompatible with
existing containers that have additional optional parameters. PHP allows an implementation to offer more parameters
as long as they are optional, because the implementation *does* satisfy the interface.

Difference with container-interop: [The container-interop spec](https://github.com/container-interop/container-interop/blob/master/docs/ContainerInterface.md) stated that:

> While `ContainerInterface` only defines one mandatory parameter in `get()`, implementations MAY accept additional optional parameters.

This sentence was removed from PSR-11 because:

- It is something that stems from OO principles in PHP, so this is not directly related to PSR-11
- We do not want to encourage implementors to add additional parameters as we recommend coding against the interface and not the implementation

However, some implementations have extra optional parameters; that's technically legal. Such implementations are compatible with PSR-11. [[6]](#link_get_optional_parameters)

### 7.2. Type of the `$id` parameter

The type of the `$id` parameter in `get()` and `has()` has been discussed in the container-interop project.

While `string` is used in all the containers that were analyzed, it was suggested that allowing
anything (such as objects) could allow containers to offer a more advanced query API.

An example given was to use the container as an object builder. The `$id` parameter would then be an
object that would describe how to create an instance.

The conclusion of the discussion [[4]](#link_method_and_parameters_details) was that this was beyond the scope of getting entries from a container without
knowing how the container provided them, and it was more fit for a factory.

### 7.3. Exceptions thrown

This PSR provides 2 interfaces meant to be implemented by container exceptions.

#### 7.3.1 Base exception

The `Psr\Container\Exception\ContainerExceptionInterface` is the base interface. It SHOULD be implemented by custom exceptions thrown directly by the container.

It is expected that any exception that is part of the domain of the container implements the `ContainerExceptionInterface`. A few examples:

- if a container relies on a configuration file and if that configuration file is flawed, the container might throw an `InvalidFileException` implementing the `ContainerExceptionInterface`.
- if a cyclic dependency is detected between dependencies, the container might throw an `CyclicDependencyException` implementing the `ContainerExceptionInterface`.

However, if the exception is thrown by some code out of the container's scope (for instance an exception thrown while instantiating an entry), the container is not required to wrap this exception in a custom exception implementing the `ContainerExceptionInterface`.

The usefulness of the base exception interface was questioned: it is not an exception one would typically catch [[5]](#link_base_exception_usefulness).

However, most PHP-FIG members considered it to be a best practice. Base exception interface are implemented in previous PSRs and several member projects. The base exception interface was therefore kept.

#### 7.3.2 Not found exception

A call to the `get` method with a non-existing id must throw an exception implementing the `Psr\Container\Exception\NotFoundExceptionInterface`.

There is a strong relationship with the behaviour of the `has` method.

For a given identifier:

- if the `has` method returns `false`, then the `get` method MUST throw a `Psr\Container\Exception\NotFoundExceptionInterface`.
- if the `has` method returns `true`, then the `get` method MUST NOT throw a `Psr\Container\Exception\NotFoundExceptionInterface`. However, this does not mean that the `get` method will succeed and throw no exception.

When discussing the `ǸotFoundException`, a question arose to know whether the `NotFoundExceptionInterface` should have a `getMissingIdentifier()` method allowing the user catching the exception to know which identifier was not found.
Indeed, a `ǸotFoundExceptionInterface` may have been triggered by a call to `get` in one of the dependencies, which is different from a call to `get` on a non existing identifier.

After some discussion [[6]](#link_not_found_behaviour), it was decided that the `getIdentifier` method was not needed. Instead, it is important to stress out that the `get` method of the container SHOULD NOT throw a `NotFoundExceptionInterface` in case of a missing dependency. Instead, the container is expected to wrap the `NotFoundExceptionInterface` into another exception simply implementing the `ContainerExceptionInterface`.

In pseudo-code, a correct implementation of `get` should look like this:

~~~php
public function get($identifier) {
    if (identifier not found) {
        throw NotFoundException::entryNotFound($identifier);
    }
    try {
        // Do instantiation work
        // Note: this instantiation work triggers additional calls to `get` for dependencies
        // Returns the entry
    } catch (NotFoundExceptionInterface $e) {
        // Wrap the NotFoundExceptionInterface into another exception that does not implement the `NotFoundExceptionInterface`.
        throw new MissingDependencyException('some text', 0, $e);
    }
}
~~~

With this rule in place, a user of a container can safely know that a `NotFoundExceptionInterface` means the identifier he provided to the `get` method is missing, and not that some dependency is missing.

## 8. Delegate lookup feature

### 8.1. Purpose of the delegate lookup feature

The `ContainerInterface` is also enough if we want to have several containers side-by-side in the same
application. For instance, this is what the [CompositeContainer](https://github.com/jeremeamia/acclimate-container/blob/master/src/CompositeContainer.php)
class of [Acclimate](https://github.com/jeremeamia/acclimate-container) is designed for:

![Side by side containers](images/side_by_side_containers.png)

However, an instance in container 1 cannot reference an instance in container 2.

It would be better if an instance of container 1 could reference an instance in container 2,
and the opposite should be true.

![Interoperating containers](images/interoperating_containers.png)

In the sample above, entry 1 in container 1 is referencing entry 3 in container 2.

### 8.2. Chosen Approach

Containers implementing this feature can perform dependency lookups in other containers.

A container implementing this feature:

- must implement the `ContainerInterface`
- must provide a way to register a *delegate container* (using a constructor parameter, or a setter, or any
possible way). The *delegate container* must implement the `ContainerInterface`.

When a *delegate container* is configured on a container:

- Calls to the `get` method should only return an entry if the entry is part of the container.
If the entry is not part of the container, an exception should be thrown (as required in the `ContainerInterface`).
- Calls to the `has` method should only return *true* if the entry is part of the container.
If the entry is not part of the container, *false* should be returned.
 - Finally, the important part: if the entry we are fetching has dependencies,
**instead** of performing the dependency lookup in the container, the lookup is performed on the *delegate container*.

Important! By default, the lookup should be performed on the delegate container **only**, not on the container itself.

It is however allowed for containers to provide exception cases for special entries, and a way to lookup into
the same container (or another container) instead of the delegate container.

### 8.3. Typical usage

The *delegate container* will usually be a composite container. A composite container is a container that
contains several other containers. When performing a lookup on a composite container, the inner containers are
queried until one container returns an entry.
An inner container implementing the *delegate lookup feature* will return entries it contains, but if these
entries have dependencies, the dependencies lookup calls will be performed on the composite container, giving
a chance to all containers to answer.

Interestingly enough, the order in which containers are added in the composite container matters. Indeed,
the first containers to be added in the composite container can "override" the entries of containers with
lower priority.

![Containers priority](images/priority.png)

In the example above, "container 2" contains a controller "myController" and the controller is referencing an
"entityManager" entry. "Container 1" contains also an entry named "entityManager".
Without the *delegate lookup* feature, when requesting the "myController" instance to container 2, it would take
in charge the instantiation of both entries.

However, using the *delegate lookup* feature, here is what happens when we ask the composite container for the
"myController" instance:

- The composite container asks container 1 if it contains the "myController" instance. The answer is no.
- The composite container asks container 2 if it contains the "myController" instance. The answer is yes.
- The composite container performs a `get` call on container 2 for the "myController" instance.
- Container 2 sees that "myController" has a dependency on "entityManager".
- Container 2 delegates the lookup of "entityManager" to the composite container.
- The composite container asks container 1 if it contains the "entityManager" instance. The answer is yes.
- The composite container performs a `get` call on container 1 for the "entityManager" instance.

In the end, we get a controller instantiated by container 2 that references an *entityManager* instantiated
by container 1.

### 8.4. Alternative: the fallback strategy

The first proposed approach we tried was to perform all the lookups in the "local" container,
and if a lookup fails in the container, to use the delegate container. In this scenario, the
delegate container is used in "fallback" mode.

This strategy has been described in @moufmouf [blog post (see solution 1)](http://mouf-php.com/container-interop-whats-next).
It was also discussed [here](https://github.com/container-interop/container-interop/pull/8#issuecomment-33570697) and
[here](https://github.com/container-interop/container-interop/pull/20#issuecomment-56599631).

Problems with this strategy:

- Heavy problem regarding infinite loops
- Unable to overload a container entry with the delegate container entry

### 8.5. Alternative: force implementing an interface

A proposal was made on *container-interop* to develop a `ParentAwareContainerInterface` interface.
It was proposed here: https://github.com/container-interop/container-interop/pull/8

The interface would have had the behaviour of the delegate lookup feature but would have forced the addition of
a `setParentContainter` method:

~~~php
interface ParentAwareContainerInterface extends ReadableContainerInterface {
    /**
     * Sets the parent container associated to that container. This container will call
     * the parent container to fetch dependencies.
     *
     * @param ContainerInterface $container
     */
    public function setParentContainer(ContainerInterface $container);
}
~~~

The interface idea was first questioned by @Ocramius [here](https://github.com/container-interop/container-interop/pull/8#issuecomment-51721777).
@Ocramius expressed the idea that an interface should not contain setters, otherwise, it is forcing implementation
details on the class implementing the interface.
Then @mnapoli made a proposal for a "convention" [here](https://github.com/container-interop/container-interop/pull/8#issuecomment-51841079),
this idea was further discussed until all participants in the discussion agreed to remove the interface idea
and replace it with a "standard" feature.

**Pros:**

If we had had an interface, we could have delegated the registration of the delegate/composite container to the
delegate/composite container itself.
For instance:

~~~php
$containerA = new ContainerA();
$containerB = new ContainerB();

$compositeContainer = new CompositeContainer([$containerA, $containerB]);

// The call to 'setParentContainer' is delegated to the CompositeContainer
// It is not the responsibility of the user anymore.
class CompositeContainer {
  ...

  public function __construct($containers) {
    foreach ($containers as $container) {
      if ($container instanceof ParentAwareContainerInterface) {
        $container->setParentContainer($this);
      }
    }
    ...
  }
}

~~~

**Cons:**

Cons have been extensively discussed [here](https://github.com/container-interop/container-interop/pull/8#issuecomment-51721777).
Basically, forcing a setter into an interface is a bad idea. Setters are similar to constructor arguments,
and it's a bad idea to standardize a constructor: how the delegate container is configured into a container is an
implementation detail. This outweighs the benefits of the interface.

### 8.6 Alternative: no exception case for delegate lookups

Originally, the proposed wording for delegate lookup calls was:

> Important! The lookup MUST be performed on the delegate container **only**, not on the container itself.

This was later replaced by:

> Important! By default, the lookup SHOULD be performed on the delegate container **only**, not on the container itself.
>
> It is however allowed for containers to provide exception cases for special entries, and a way to lookup
> into the same container (or another container) instead of the delegate container.

Exception cases have been allowed to avoid breaking dependencies with some services that must be provided
by the container (on @njasm proposal). This was proposed here: https://github.com/container-interop/container-interop/pull/20#issuecomment-56597235

### 8.7. Alternative: having one of the containers act as the composite container

In real-life scenarios, we usually have a big framework (Symfony 2, Zend Framework 2, etc...) and we want to
add another DI container to this container. Most of the time, the "big" framework will be responsible for
creating the controller's instances, using it's own DI container. Until the Container PSR is fully adopted,
the "big" framework will not be aware of the existence of a composite container that it should use instead
of its own container.

For this real-life use cases, @mnapoli and @moufmouf proposed to extend the "big" framework's DI container
to make it act as a composite container.

This has been discussed [here](https://github.com/container-interop/container-interop/pull/8#issuecomment-40367194)
and [here](http://mouf-php.com/container-interop-whats-next#solution4).

This was implemented in Symfony 2 using:

- [interop.symfony.di](https://github.com/thecodingmachine/interop.symfony.di/tree/v0.1.0)
- [framework interop](https://github.com/mnapoli/framework-interop/)

This was implemented in Silex using:

- [interop.silex.di](https://github.com/thecodingmachine/interop.silex.di)

Having a container act as the composite container is not part of the delegate lookup standard because it is
simply a temporary design pattern used to make existing frameworks that do not support yet the Container PSR
play nice with other DI containers.


9. Implementations
------------------

The following projects already implement the `container-interop` version of the interface and
therefore would be willing to switch to a Container PSR as soon as it is available.

### Projects implementing `ContainerInterface`

- [Acclimate](https://github.com/jeremeamia/acclimate-container): Adapters for
  Aura.Di, Laravel, Nette DI, Pimple, Symfony DI, ZF2 Service manager, ZF2
  Dependency injection and any container using `ArrayAccess`
- [Aura.DI](https://github.com/auraphp/Aura.Di) (v3+)
- [dcp-di](https://github.com/estelsmith/dcp-di)
- [Mouf](http://mouf-php.com)
- [Njasm Container](https://github.com/njasm/container)
- [PHP-DI](http://php-di.org)
- [PimpleInterop](https://github.com/moufmouf/pimple-interop)
- [XStatic](https://github.com/jeremeamia/xstatic)

### Projects implementing the *delegate lookup* feature

- [Aura.DI](https://github.com/auraphp/Aura.Di)
- [Mouf](http://mouf-php.com)
- [PHP-DI](http://php-di.org)
- [PimpleInterop](https://github.com/moufmouf/pimple-interop)

### Middlewares implementing `ContainerInterface`

- [Alias-Container](https://github.com/thecodingmachine/alias-container): add
  aliases support to any container
- [Prefixer-Container](https://github.com/thecodingmachine/prefixer-container):
  dynamically prefix identifiers

### Projects using `ContainerInterface`

- [Slim Framework](https://github.com/slimphp/Slim/tree/develop) (v3+): a PHP micro-framework
  that helps you quickly write simple yet powerful web applications and APIs
- [interop.silex.di](https://github.com/thecodingmachine/interop.silex.di): an
  extension to [Silex](http://silex.sensiolabs.org/) that adds support for any
  *container-interop* compatible container
- [Woohoo Labs. API Framework](https://github.com/woohoolabs/api-framework): a
  micro-framework for writing APIs
- [Invoker](https://github.com/mnapoli/Invoker): a generic and extensible callable invoker.

10. People
---------
### 10.1 Editors

* [Matthieu Napoli](https://github.com/mnapoli)
* [David Négrier](https://github.com/moufmouf)

### 10.2 Sponsors

* [Matthew Weier O'Phinney](https://github.com/weierophinney) (Coordinator)
* [Korvin Szanto](https://github.com/KorvinSzanto)

### 10.3 Contributors

Are listed here all people that contributed in the discussions or votes (on container-interop), by alphabetical order:

- [Alexandru Pătrănescu](https://github.com/drealecs)
- [Amy Stephen](https://github.com/AmyStephen)
- [Ben Peachey](https://github.com/potherca)
- [David Négrier](https://github.com/moufmouf)
- [Don Gilbert](https://github.com/dongilbert)
- [Jason Judge](https://github.com/judgej)
- [Jeremy Lindblom](https://github.com/jeremeamia)
- [Marco Pivetta](https://github.com/Ocramius)
- [Matthieu Napoli](https://github.com/mnapoli)
- [Nelson J Morais](https://github.com/njasm)
- [Paul M. Jones](https://github.com/pmjones)
- [Phil Sturgeon](https://github.com/philsturgeon)
- [Stephan Hochdörfer](https://github.com/shochdoerfer)
- [Taylor Otwell](https://github.com/taylorotwell)

11. Relevant links
------------------

<<<<<<< HEAD
1. [Discussion about the container PSR and the service locator](https://groups.google.com/forum/#!topic/php-fig/pyTXRvLGpsw)
1. [Container-interop's `ContainerInterface.php`](https://github.com/container-interop/container-interop/blob/master/src/Interop/Container/ContainerInterface.php)
1. [List of all issues](https://github.com/container-interop/container-interop/issues?labels=ContainerInterface&milestone=&page=1&state=closed)
1. [Vote for the interface name](https://github.com/container-interop/container-interop/wiki/%231-interface-name:-Vote)
1. [Original article exposing the delegate lookup idea along many others](http://mouf-php.com/container-interop-whats-next)
1. <a name="link_get_optional_parameters"></a>Discussion about get optional parameters [in container-interop](https://github.com/container-interop/container-interop/issues/6) and on the [PHP-FIG mailing list](https://groups.google.com/forum/#!topic/php-fig/zY6FAG4-oz8)
=======
- [Discussion about the container PSR and the service locator](https://groups.google.com/forum/#!topic/php-fig/pyTXRvLGpsw)
- [Container-interop's `ContainerInterface.php`](https://github.com/container-interop/container-interop/blob/master/src/Interop/Container/ContainerInterface.php)
- [List of all issues](https://github.com/container-interop/container-interop/issues?labels=ContainerInterface&milestone=&page=1&state=closed)
- <a name="link_naming_discussion"></a>[Discussion about the interface name and container-interop scope](https://github.com/container-interop/container-interop/issues/1)
- <a name="link_naming_vote"></a>[Vote for the interface name](https://github.com/container-interop/container-interop/wiki/%231-interface-name:-Vote)
- <a name="link_statistical_analysis"></a>[Statistical analysis of existing containers method names](https://gist.github.com/mnapoli/6159681)
- <a name="link_method_and_parameters_details"></a>[Discussion about the method names and parameters](https://github.com/container-interop/container-interop/issues/6)
- <a name="link_base_exception_usefulness"></a>[Discussion about the usefulness of the base exception](https://groups.google.com/forum/#!topic/php-fig/_vdn5nLuPBI)
- <a name="link_not_found_behaviour"></a>[Discussion about the `NotFoundExceptionInterface` structure](https://github.com/container-interop/container-interop/issues/37)
- [Original article exposing the delegate lookup idea along many others](http://mouf-php.com/container-interop-whats-next)
>>>>>>> 59bc7f0c
<|MERGE_RESOLUTION|>--- conflicted
+++ resolved
@@ -189,7 +189,7 @@
 
 The interface name is the same as the one discussed for `container-interop`
 (only the namespace is changed to match the other PSRs).
-It has been thoroughly discussed on `container-interop` [[1]](#link_naming_discussion) and was decided by a vote [[2]](#link_naming_vote).
+It has been thoroughly discussed on `container-interop` [[4]](#link_naming_discussion) and was decided by a vote [[5]](#link_naming_vote).
 
 The list of options considered with their respective votes are:
 
@@ -204,7 +204,7 @@
 
 ## 7. Interface methods
 
-The choice of which methods the interface would contain was made after a statistical analysis of existing containers. [[3]](#link_statistical_analysis).
+The choice of which methods the interface would contain was made after a statistical analysis of existing containers. [[6]](#link_statistical_analysis).
 
 The summary of the analysis showed that:
 
@@ -218,7 +218,7 @@
 - a large majority of the containers throw an exception rather than returning null when an entry is not found in `get()`
 - a large majority of the containers don't implement `ArrayAccess`
 
-The question of whether to include methods to define entries has been discussed at the very start of the container-interop project [[1]](#link_naming_discussion).
+The question of whether to include methods to define entries has been discussed at the very start of the container-interop project [[4]](#link_naming_discussion).
 It has been judged that such methods do not belong in the interface described here because it is out of its scope
 (see the "Goal" section).
 
@@ -242,7 +242,7 @@
 - It is something that stems from OO principles in PHP, so this is not directly related to PSR-11
 - We do not want to encourage implementors to add additional parameters as we recommend coding against the interface and not the implementation
 
-However, some implementations have extra optional parameters; that's technically legal. Such implementations are compatible with PSR-11. [[6]](#link_get_optional_parameters)
+However, some implementations have extra optional parameters; that's technically legal. Such implementations are compatible with PSR-11. [[11]](#link_get_optional_parameters)
 
 ### 7.2. Type of the `$id` parameter
 
@@ -254,7 +254,7 @@
 An example given was to use the container as an object builder. The `$id` parameter would then be an
 object that would describe how to create an instance.
 
-The conclusion of the discussion [[4]](#link_method_and_parameters_details) was that this was beyond the scope of getting entries from a container without
+The conclusion of the discussion [[7]](#link_method_and_parameters_details) was that this was beyond the scope of getting entries from a container without
 knowing how the container provided them, and it was more fit for a factory.
 
 ### 7.3. Exceptions thrown
@@ -272,7 +272,7 @@
 
 However, if the exception is thrown by some code out of the container's scope (for instance an exception thrown while instantiating an entry), the container is not required to wrap this exception in a custom exception implementing the `ContainerExceptionInterface`.
 
-The usefulness of the base exception interface was questioned: it is not an exception one would typically catch [[5]](#link_base_exception_usefulness).
+The usefulness of the base exception interface was questioned: it is not an exception one would typically catch [[8]](#link_base_exception_usefulness).
 
 However, most PHP-FIG members considered it to be a best practice. Base exception interface are implemented in previous PSRs and several member projects. The base exception interface was therefore kept.
 
@@ -290,7 +290,7 @@
 When discussing the `ǸotFoundException`, a question arose to know whether the `NotFoundExceptionInterface` should have a `getMissingIdentifier()` method allowing the user catching the exception to know which identifier was not found.
 Indeed, a `ǸotFoundExceptionInterface` may have been triggered by a call to `get` in one of the dependencies, which is different from a call to `get` on a non existing identifier.
 
-After some discussion [[6]](#link_not_found_behaviour), it was decided that the `getIdentifier` method was not needed. Instead, it is important to stress out that the `get` method of the container SHOULD NOT throw a `NotFoundExceptionInterface` in case of a missing dependency. Instead, the container is expected to wrap the `NotFoundExceptionInterface` into another exception simply implementing the `ContainerExceptionInterface`.
+After some discussion [[9]](#link_not_found_behaviour), it was decided that the `getIdentifier` method was not needed. Instead, it is important to stress out that the `get` method of the container SHOULD NOT throw a `NotFoundExceptionInterface` in case of a missing dependency. Instead, the container is expected to wrap the `NotFoundExceptionInterface` into another exception simply implementing the `ContainerExceptionInterface`.
 
 In pseudo-code, a correct implementation of `get` should look like this:
 
@@ -589,22 +589,14 @@
 11. Relevant links
 ------------------
 
-<<<<<<< HEAD
 1. [Discussion about the container PSR and the service locator](https://groups.google.com/forum/#!topic/php-fig/pyTXRvLGpsw)
 1. [Container-interop's `ContainerInterface.php`](https://github.com/container-interop/container-interop/blob/master/src/Interop/Container/ContainerInterface.php)
 1. [List of all issues](https://github.com/container-interop/container-interop/issues?labels=ContainerInterface&milestone=&page=1&state=closed)
-1. [Vote for the interface name](https://github.com/container-interop/container-interop/wiki/%231-interface-name:-Vote)
+1. <a name="link_naming_discussion"></a>[Discussion about the interface name and container-interop scope](https://github.com/container-interop/container-interop/issues/1)
+1. <a name="link_naming_vote"></a>[Vote for the interface name](https://github.com/container-interop/container-interop/wiki/%231-interface-name:-Vote)
+1. <a name="link_statistical_analysis"></a>[Statistical analysis of existing containers method names](https://gist.github.com/mnapoli/6159681)
+1. <a name="link_method_and_parameters_details"></a>[Discussion about the method names and parameters](https://github.com/container-interop/container-interop/issues/6)
+1. <a name="link_base_exception_usefulness"></a>[Discussion about the usefulness of the base exception](https://groups.google.com/forum/#!topic/php-fig/_vdn5nLuPBI)
+1. <a name="link_not_found_behaviour"></a>[Discussion about the `NotFoundExceptionInterface` structure](https://github.com/container-interop/container-interop/issues/37)
 1. [Original article exposing the delegate lookup idea along many others](http://mouf-php.com/container-interop-whats-next)
-1. <a name="link_get_optional_parameters"></a>Discussion about get optional parameters [in container-interop](https://github.com/container-interop/container-interop/issues/6) and on the [PHP-FIG mailing list](https://groups.google.com/forum/#!topic/php-fig/zY6FAG4-oz8)
-=======
-- [Discussion about the container PSR and the service locator](https://groups.google.com/forum/#!topic/php-fig/pyTXRvLGpsw)
-- [Container-interop's `ContainerInterface.php`](https://github.com/container-interop/container-interop/blob/master/src/Interop/Container/ContainerInterface.php)
-- [List of all issues](https://github.com/container-interop/container-interop/issues?labels=ContainerInterface&milestone=&page=1&state=closed)
-- <a name="link_naming_discussion"></a>[Discussion about the interface name and container-interop scope](https://github.com/container-interop/container-interop/issues/1)
-- <a name="link_naming_vote"></a>[Vote for the interface name](https://github.com/container-interop/container-interop/wiki/%231-interface-name:-Vote)
-- <a name="link_statistical_analysis"></a>[Statistical analysis of existing containers method names](https://gist.github.com/mnapoli/6159681)
-- <a name="link_method_and_parameters_details"></a>[Discussion about the method names and parameters](https://github.com/container-interop/container-interop/issues/6)
-- <a name="link_base_exception_usefulness"></a>[Discussion about the usefulness of the base exception](https://groups.google.com/forum/#!topic/php-fig/_vdn5nLuPBI)
-- <a name="link_not_found_behaviour"></a>[Discussion about the `NotFoundExceptionInterface` structure](https://github.com/container-interop/container-interop/issues/37)
-- [Original article exposing the delegate lookup idea along many others](http://mouf-php.com/container-interop-whats-next)
->>>>>>> 59bc7f0c
+1. <a name="link_get_optional_parameters"></a>Discussion about get optional parameters [in container-interop](https://github.com/container-interop/container-interop/issues/6) and on the [PHP-FIG mailing list](https://groups.google.com/forum/#!topic/php-fig/zY6FAG4-oz8)